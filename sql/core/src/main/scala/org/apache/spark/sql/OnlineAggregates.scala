--- conflicted
+++ resolved
@@ -277,9 +277,8 @@
 
     s"runningResult=$avg\tP=$confidence\terrorBound=$errorBound".toString
   }
-<<<<<<< HEAD
-}
-=======
-}
-
->>>>>>> ffeff4e6
+}
+
+
+
+}