--- conflicted
+++ resolved
@@ -17,13 +17,10 @@
 
 package org.apache.spark.sql
 
-import org.apache.spark.sql.commonMath.normalInv
-import org.apache.spark.sql.commonMath.CNDF
 import scala.util.control._
 import org.apache.spark.Logging
 import org.apache.spark.sql.expressions.{MutableAggregationBuffer, UserDefinedAggregateFunction}
 import org.apache.spark.sql.types._
-
 
 import scala.collection.mutable
 import scala.collection.mutable.ListBuffer
@@ -106,15 +103,9 @@
   }
 
   def calcBatchVar(buffer: MutableAggregationBuffer): Double = {
-<<<<<<< HEAD
-    val tablesize : Long = size
+    val tablesize : Double = size
     var columnSqrt : Double = 0d
     var columnSumSqrt : Double = 0d
-=======
-    val tablesize: Double = size
-    var columnSqrt: Double = 0d
-    var columnSumSqrt: Double = 0d
->>>>>>> a3c5fdf3
     var batch = new Array[Double](2)
     batch(0) = buffer.getAs[Double](7)
     batch(1) = buffer.getAs[Double](8)
@@ -122,6 +113,9 @@
     val actualLen = batch.size
     for (index <- 0 to (actualLen - 1)) {
       sum += batch(index)
+    }
+
+    for (index <- 0 to (actualLen - 1)) {
       columnSqrt += math.sqrt(batch(index))
     }
 
@@ -241,11 +235,7 @@
   }
 
   override def bufferSchema: StructType = {
-    new StructType()
-      .add("mycnt", LongType)
-      .add("mysum", DoubleType)
-      .add("square_sum", DoubleType)
-      .add("sum_square", DoubleType)
+    new StructType().add("mycnt", LongType).add("mysum", DoubleType)
   }
 
   override def dataType: DataType = StringType
@@ -258,47 +248,27 @@
 
     buffer.update(0, 0L)
     buffer.update(1, 0d)
-    buffer.update(2, 0d)
-    buffer.update(3, 0d)
-  }
+  }
+
 
   override def update(buffer: MutableAggregationBuffer, input: Row): Unit = {
     buffer.update(0, buffer.getAs[Long](0) + 1)
-    buffer.update(1, buffer.getAs[Double](1) + 1)
-    buffer.update(2, buffer.getAs[Double](2) + 1d)
-    buffer.update(3, buffer.getAs[Double](3) + 1d)
+
+    buffer.update(1, buffer.getAs[Double](1) + input.getAs[Double](0))
   }
 
   override def merge(buffer1: MutableAggregationBuffer, buffer2: Row): Unit = {
     buffer1.update(0, buffer1.getAs[Long](0) + buffer2.getAs[Long](0))
     buffer1.update(1, buffer1.getAs[Double](1) + buffer2.getAs[Double](1))
-    buffer1.update(2, buffer1.getAs[Double](2) + buffer2.getAs[Double](2))
-    buffer1.update(3, buffer1.getAs[Double](3) + buffer2.getAs[Double](3))
+
   }
 
   override def evaluate(buffer: Row): Any = {
-    var probility: Double = 0d
-    var interval: Double = 0d
-    var deta: Double = 0d
-
-    var square_sum = buffer.getAs[Double](2)
-    var sum_square = buffer.getAs[Double](3)
-
-    deta = size * size * square_sum -
-      size * size * sum_square *sum_square / size / fraction / size / fraction
-    val updateConfidence = if (confidence == -1) true else false
-
-    if (updateConfidence) {
-      interval = errorBound
-      probility = 2 * CNDF((interval * math.sqrt(size * fraction)) / math.sqrt(deta)) - 1
-    } else {
-      probility = confidence
-      var z_p = normalInv((1 + probility) / 2)
-      interval = z_p * math.sqrt(deta / (size * fraction))
-    }
-
-    s"${ buffer.getAs[Long](0)/fraction}%.2f\tP=$probility\terrorBound=$interval".toString
-  }
+    val avg = buffer.getAs[Double](1) / buffer.getAs[Long](0)
+    s"$avg%.2f\tP=0.2\terrorBound=0.01".toString
+  }
+
+
 }
 
 class OnlineMin(confidence: Double, errorBound: Double, size: Long, fraction: Double)
@@ -311,110 +281,6 @@
     new StructType().add("mycnt", LongType).add("mysum", DoubleType)
   }
 
-  private val batchSize = 10000
-  private var batch = new ListBuffer[Double]()
-  private var batchPivot = 0
-  private var historicalAvg = 0d
-  private var historicalVar = 0d
-
-  private var crtCount = 0L
-  private var crtSum = 0d
-  private var crtSum_2 = 0d
-
-  private val batchSize_2 = 10000
-  private var batch_2 = new ListBuffer[Double]()
-  private var batchPivot_2 = 0
-  private var historicalAvg_2 = 0d
-  private var historicalVar_2 = 0d
-
-  private var historicalAvg_3 = 0d
-  private var historicalVar_3 = 0d
-
-  private var T_N_1_1_UV2_UV = 0d
-  private var T_N_1_1_UV2_U = 0d
-  private var T_N_1_1_UV_U = 0d
-
-  private var confidence_1 = 0.9d
-
-  private var sampleCount = fraction * size // the count of samples
-  private var filterFraction = 1d // filter_sample_count / sample_count
-
-  private var min = 99999999d
-
-  def updateHistorical(): Unit = {
-    val crtAvg = crtSum / crtCount
-
-    val batchAvg: Double = batch.sum / batch.length
-    val batchVar: Double = calcBatchVar()
-    val historicalCount = crtCount - batch.length
-
-    historicalVar = if (historicalCount == 0) batchVar
-    else (
-      historicalCount * (historicalVar + math.pow(crtAvg - historicalAvg, 2.0)) +
-        batchSize * (batchVar + math.pow(crtAvg - batchAvg, 2.0))
-      ) / (historicalCount + batchSize)
-
-    historicalAvg = if (historicalCount == 0) batchAvg
-    else crtAvg
-  }
-
-  def calcBatchVar(): Double = {
-    val batchAvg: Double = batch.sum / batch.length
-    batch.foldLeft(0d) { case (sum, sample) =>
-      sum + (sample - batchAvg) * (sample - batchAvg)
-    } / batch.length
-  }
-
-  def updateHistorical3(): Unit = {
-    val crtAvg = crtSum / crtCount * filterFraction
-
-    val batchAvg: Double = batch.sum / batch.length * filterFraction
-    val batchVar: Double = calcBatchVar3()
-    val historicalCount = crtCount - batch.length
-
-    historicalVar_3 = if (historicalCount == 0) batchVar
-    else (
-      historicalCount / filterFraction * (historicalVar_3 +
-        math.pow(crtAvg - historicalAvg_3, 2.0)) +
-        batchSize / filterFraction * (batchVar + math.pow(crtAvg - batchAvg, 2.0))
-      ) / (historicalCount / filterFraction + batchSize / filterFraction)
-
-    historicalAvg_3 = if (historicalCount == 0) batchAvg
-    else crtAvg
-  }
-
-  def calcBatchVar3(): Double = {
-    val batchAvg: Double = batch.sum / batch.length * filterFraction
-    batch.foldLeft(0d) { case (sum, sample) =>
-      sum + (sample - batchAvg) * (sample - batchAvg)
-    } / batch.length * filterFraction
-  }
-
-  def updateHistorical2(): Unit = {
-    val crtAvg = crtSum_2 / crtCount * filterFraction
-
-    val batchAvg: Double = batch_2.sum / batch_2.length * filterFraction
-    val batchVar: Double = calcBatchVar2()
-    val historicalCount = crtCount - batch_2.length
-
-    historicalVar_2 = if (historicalCount == 0) batchVar
-    else (
-      historicalCount / filterFraction *
-        (historicalVar_2 + math.pow(crtAvg - historicalAvg_2, 2.0))
-        + batchSize / filterFraction * (batchVar + math.pow(crtAvg - batchAvg, 2.0))
-      ) / (historicalCount / filterFraction + batchSize / filterFraction)
-
-    historicalAvg_2 = if (historicalCount == 0) batchAvg
-    else crtAvg
-  }
-
-  def calcBatchVar2(): Double = {
-    val batchAvg: Double = batch_2.sum / batch_2.length * filterFraction
-    batch_2.foldLeft(0d) { case (sum, sample) =>
-      sum + (sample - batchAvg) * (sample - batchAvg)
-    } / batch_2.length * filterFraction
-  }
-
   override def dataType: DataType = StringType
 
 
@@ -427,55 +293,11 @@
     buffer.update(1, 0d)
   }
 
-  def calc(): Double = {
-    val batchAvg: Double = batch.sum / batch.length * filterFraction
-    val batchAvg1: Double = batch_2.sum / batch_2.length * filterFraction
-
-    var sum : Double = 0d
-    var i : Int = 0
-    while (i < batch.length){
-      sum + (batch(i) - batchAvg) * (batch_2(i) - batchAvg1)
-    }
-    i = i + 1
-    sum
-  }
-
-  def update_T_n_n() : Unit = {
-    val crtAvg = crtSum / crtCount * filterFraction
-    val crtAvg1 = crtSum_2 / crtCount * filterFraction
-
-    T_N_1_1_UV2_UV = T_N_1_1_UV2_UV + calc()
-
-  }
-
 
   override def update(buffer: MutableAggregationBuffer, input: Row): Unit = {
     buffer.update(0, buffer.getAs[Long](0) + 1)
+
     buffer.update(1, buffer.getAs[Double](1) + input.getAs[Double](0))
-
-    crtCount = buffer.getAs[Long](0)
-    crtSum = buffer.getAs[Double](1)
-    crtSum_2 = crtSum_2 + input.getAs[Double](0) * input.getAs[Double](0)
-
-    if (batchPivot < batchSize) {
-      batch += input.getAs[Double](0)
-      batch_2 += input.getAs[Double](0)
-      batchPivot += 1
-      batchPivot_2 += 1
-    } else {
-      updateHistorical()
-      updateHistorical2()
-      updateHistorical3()
-      update_T_n_n()
-      batch.clear()
-      batch_2.clear()
-      batchPivot = 0
-      batchPivot_2 = 0
-    }
-
-    if (min >= input.getAs[Double](0)){
-      min = input.getAs[Double](0)
-    }
   }
 
   override def merge(buffer1: MutableAggregationBuffer, buffer2: Row): Unit = {
@@ -485,47 +307,8 @@
   }
 
   override def evaluate(buffer: Row): Any = {
-    updateHistorical()
-    updateHistorical2()
-    updateHistorical3()
-    update_T_n_n()
-
-    var localErrorBound1: Double = 0d
-    var localErrorBound2: Double = 0d
-    var quantile = 0d
-
-    val Z_P = normalInv((1 + confidence_1) / 2)
-    val T_N_U = crtCount / sampleCount
-    val Z_N_S = historicalVar
-    val R_N_2 = crtSum / crtCount
-    val R_N_1 = crtSum_2 / crtCount
-    val T_N_2_U = (crtCount*(1-filterFraction) +
-      (0-filterFraction)*sampleCount*(1-filterFraction))/crtCount*filterFraction
-
-    T_N_1_1_UV2_U = (1 - filterFraction) * ( crtSum_2 - crtSum_2/crtCount*filterFraction*crtCount) +
-      (0-filterFraction)*((0-crtSum_2)/crtCount*filterFraction)*(sampleCount*(1-filterFraction))
-
-    T_N_1_1_UV_U = (1 - filterFraction) * ( crtSum - crtSum/crtCount*filterFraction*crtCount) +
-      (0-filterFraction)*((0-crtSum)/crtCount*filterFraction)*(sampleCount*(1-filterFraction))
-
-    T_N_1_1_UV2_U = T_N_1_1_UV2_U/crtCount*filterFraction
-    T_N_1_1_UV_U = T_N_1_1_UV_U/crtCount*filterFraction
-
-    val G_N = historicalVar_2 - 4*R_N_2 * T_N_1_1_UV2_UV +
-      (4*R_N_2*R_N_2 - 2*R_N_1)*T_N_1_1_UV2_U +
-      4*R_N_2*R_N_2*historicalVar_3 +
-      (4*R_N_1*R_N_2-8*R_N_2*R_N_2*R_N_2)*T_N_1_1_UV_U +
-      math.pow((2*R_N_2*R_N_2-R_N_1), 2)*T_N_2_U
-
-    localErrorBound1 = math.pow(Z_P*Z_P*historicalVar/crtCount, 1/2)
-
-    localErrorBound2 =
-      math.pow(Z_P*Z_P*G_N/crtCount*filterFraction/filterFraction/filterFraction, 1/2)
-
-    quantile = (historicalVar + localErrorBound2)/
-      (historicalVar + localErrorBound2 + math.pow(min - historicalAvg-localErrorBound1, 2))
-
-    s"$min\tP=$quantile\t$localErrorBound1".toString
+    val avg = buffer.getAs[Double](1) / buffer.getAs[Long](0)
+    s"$avg%.2f\tP=0.2\terrorBound=0.01".toString
   }
 
 
@@ -541,110 +324,6 @@
     new StructType().add("mycnt", LongType).add("mysum", DoubleType)
   }
 
-  private val batchSize = 10000
-  private var batch = new ListBuffer[Double]()
-  private var batchPivot = 0
-  private var historicalAvg = 0d
-  private var historicalVar = 0d
-
-  private var crtCount = 0L
-  private var crtSum = 0d
-  private var crtSum_2 = 0d
-
-  private val batchSize_2 = 10000
-  private var batch_2 = new ListBuffer[Double]()
-  private var batchPivot_2 = 0
-  private var historicalAvg_2 = 0d
-  private var historicalVar_2 = 0d
-
-  private var historicalAvg_3 = 0d
-  private var historicalVar_3 = 0d
-
-  private var T_N_1_1_UV2_UV = 0d
-  private var T_N_1_1_UV2_U = 0d
-  private var T_N_1_1_UV_U = 0d
-
-  private var confidence_1 = 0.9d
-
-  private var sampleCount = fraction * size // the count of samples
-  private var filterFraction = 1d // filter_sample_count / sample_count
-
-  private var max = -999999d
-
-  def updateHistorical(): Unit = {
-    val crtAvg = crtSum / crtCount
-
-    val batchAvg: Double = batch.sum / batch.length
-    val batchVar: Double = calcBatchVar()
-    val historicalCount = crtCount - batch.length
-
-    historicalVar = if (historicalCount == 0) batchVar
-    else (
-      historicalCount * (historicalVar + math.pow(crtAvg - historicalAvg, 2.0)) +
-        batchSize * (batchVar + math.pow(crtAvg - batchAvg, 2.0))
-      ) / (historicalCount + batchSize)
-
-    historicalAvg = if (historicalCount == 0) batchAvg
-    else crtAvg
-  }
-
-  def calcBatchVar(): Double = {
-    val batchAvg: Double = batch.sum / batch.length
-    batch.foldLeft(0d) { case (sum, sample) =>
-      sum + (sample - batchAvg) * (sample - batchAvg)
-    } / batch.length
-  }
-
-  def updateHistorical3(): Unit = {
-    val crtAvg = crtSum / crtCount * filterFraction
-
-    val batchAvg: Double = batch.sum / batch.length * filterFraction
-    val batchVar: Double = calcBatchVar3()
-    val historicalCount = crtCount - batch.length
-
-    historicalVar_3 = if (historicalCount == 0) batchVar
-    else (
-      historicalCount / filterFraction * (historicalVar_3 +
-        math.pow(crtAvg - historicalAvg_3, 2.0)) +
-        batchSize / filterFraction * (batchVar + math.pow(crtAvg - batchAvg, 2.0))
-      ) / (historicalCount / filterFraction + batchSize / filterFraction)
-
-    historicalAvg_3 = if (historicalCount == 0) batchAvg
-    else crtAvg
-  }
-
-  def calcBatchVar3(): Double = {
-    val batchAvg: Double = batch.sum / batch.length * filterFraction
-    batch.foldLeft(0d) { case (sum, sample) =>
-      sum + (sample - batchAvg) * (sample - batchAvg)
-    } / batch.length * filterFraction
-  }
-
-  def updateHistorical2(): Unit = {
-    val crtAvg = crtSum_2 / crtCount * filterFraction
-
-    val batchAvg: Double = batch_2.sum / batch_2.length * filterFraction
-    val batchVar: Double = calcBatchVar2()
-    val historicalCount = crtCount - batch_2.length
-
-    historicalVar_2 = if (historicalCount == 0) batchVar
-    else (
-      historicalCount / filterFraction *
-        (historicalVar_2 + math.pow(crtAvg - historicalAvg_2, 2.0))
-        + batchSize / filterFraction * (batchVar + math.pow(crtAvg - batchAvg, 2.0))
-      ) / (historicalCount / filterFraction + batchSize / filterFraction)
-
-    historicalAvg_2 = if (historicalCount == 0) batchAvg
-    else crtAvg
-  }
-
-  def calcBatchVar2(): Double = {
-    val batchAvg: Double = batch_2.sum / batch_2.length * filterFraction
-    batch_2.foldLeft(0d) { case (sum, sample) =>
-      sum + (sample - batchAvg) * (sample - batchAvg)
-    } / batch_2.length * filterFraction
-  }
-
   override def dataType: DataType = StringType
 
 
@@ -657,54 +336,11 @@
     buffer.update(1, 0d)
   }
 
-  def calc(): Double = {
-    val batchAvg: Double = batch.sum / batch.length * filterFraction
-    val batchAvg1: Double = batch_2.sum / batch_2.length * filterFraction
-
-    var sum : Double = 0d
-    var i : Int = 0
-    while (i < batch.length){
-      sum + (batch(i) - batchAvg) * (batch_2(i) - batchAvg1)
-    }
-    i = i + 1
-    sum
-  }
-
-  def update_T_n_n() : Unit = {
-    val crtAvg = crtSum / crtCount * filterFraction
-    val crtAvg1 = crtSum_2 / crtCount * filterFraction
-
-    T_N_1_1_UV2_UV = T_N_1_1_UV2_UV + calc()
-
-  }
 
   override def update(buffer: MutableAggregationBuffer, input: Row): Unit = {
     buffer.update(0, buffer.getAs[Long](0) + 1)
+
     buffer.update(1, buffer.getAs[Double](1) + input.getAs[Double](0))
-
-    crtCount = buffer.getAs[Long](0)
-    crtSum = buffer.getAs[Double](1)
-    crtSum_2 = crtSum_2 + input.getAs[Double](0) * input.getAs[Double](0)
-
-    if (batchPivot < batchSize) {
-      batch += input.getAs[Double](0)
-      batch_2 += input.getAs[Double](0)
-      batchPivot += 1
-      batchPivot_2 += 1
-    } else {
-      updateHistorical()
-      updateHistorical2()
-      updateHistorical3()
-      update_T_n_n()
-      batch.clear()
-      batch_2.clear()
-      batchPivot = 0
-      batchPivot_2 = 0
-    }
-
-    if (max <= input.getAs[Double](0)){
-      max = input.getAs[Double](0)
-    }
   }
 
   override def merge(buffer1: MutableAggregationBuffer, buffer2: Row): Unit = {
@@ -714,47 +350,8 @@
   }
 
   override def evaluate(buffer: Row): Any = {
-    updateHistorical()
-    updateHistorical2()
-    updateHistorical3()
-    update_T_n_n()
-
-    var localErrorBound1: Double = 0d
-    var localErrorBound2: Double = 0d
-    var quantile = 0d
-
-    val Z_P = normalInv((1 + confidence_1) / 2)
-    val T_N_U = crtCount / sampleCount
-    val Z_N_S = historicalVar
-    val R_N_2 = crtSum / crtCount
-    val R_N_1 = crtSum_2 / crtCount
-    val T_N_2_U = (crtCount*(1-filterFraction) +
-      (0-filterFraction)*sampleCount*(1-filterFraction))/crtCount*filterFraction
-
-    T_N_1_1_UV2_U = (1 - filterFraction) * ( crtSum_2 - crtSum_2/crtCount*filterFraction*crtCount) +
-      (0-filterFraction)*((0-crtSum_2)/crtCount*filterFraction)*(sampleCount*(1-filterFraction))
-
-    T_N_1_1_UV_U = (1 - filterFraction) * ( crtSum - crtSum/crtCount*filterFraction*crtCount) +
-      (0-filterFraction)*((0-crtSum)/crtCount*filterFraction)*(sampleCount*(1-filterFraction))
-
-    T_N_1_1_UV2_U = T_N_1_1_UV2_U/crtCount*filterFraction
-    T_N_1_1_UV_U = T_N_1_1_UV_U/crtCount*filterFraction
-
-    val G_N = historicalVar_2 - 4*R_N_2 * T_N_1_1_UV2_UV +
-      (4*R_N_2*R_N_2 - 2*R_N_1)*T_N_1_1_UV2_U +
-      4*R_N_2*R_N_2*historicalVar_3 +
-      (4*R_N_1*R_N_2-8*R_N_2*R_N_2*R_N_2)*T_N_1_1_UV_U +
-      math.pow((2*R_N_2*R_N_2-R_N_1), 2)*T_N_2_U
-
-    localErrorBound1 = math.pow(Z_P*Z_P*historicalVar/crtCount, 1/2)
-
-    localErrorBound2 =
-      math.pow(Z_P*Z_P*G_N/crtCount*filterFraction/filterFraction/filterFraction, 1/2)
-
-    quantile = 1 - (historicalVar + localErrorBound2)/
-      (historicalVar + localErrorBound2 + math.pow(max - historicalAvg-localErrorBound1, 2))
-
-    s"$max\tP=$quantile\t$localErrorBound1".toString
+    val avg = buffer.getAs[Double](1) / buffer.getAs[Long](0)
+    s"$avg%.2f\tP=0.2\terrorBound=0.01".toString
   }
 
 }
@@ -1004,108 +601,6 @@
     new StructType().add("mycnt", LongType).add("mysum", DoubleType)
   }
 
-  private val batchSize = 10000
-  private var batch = new ListBuffer[Double]()
-  private var batchPivot = 0
-  private var historicalAvg = 0d
-  private var historicalVar = 0d
-
-  private var crtCount = 0L
-  private var crtSum = 0d
-  private var crtSum_2 = 0d
-
-  private val batchSize_2 = 10000
-  private var batch_2 = new ListBuffer[Double]()
-  private var batchPivot_2 = 0
-  private var historicalAvg_2 = 0d
-  private var historicalVar_2 = 0d
-
-  private var historicalAvg_3 = 0d
-  private var historicalVar_3 = 0d
-
-  private var T_N_1_1_UV2_UV = 0d
-  private var T_N_1_1_UV2_U = 0d
-  private var T_N_1_1_UV_U = 0d
-
-  private var confidence_1 = 0d
-
-  private var sampleCount = fraction * size // the count of samples
-  private var filterFraction = 1d // filter_sample_count / sample_count
-
-  def updateHistorical(): Unit = {
-    val crtAvg = crtSum / crtCount
-
-    val batchAvg: Double = batch.sum / batch.length
-    val batchVar: Double = calcBatchVar()
-    val historicalCount = crtCount - batch.length
-
-    historicalVar = if (historicalCount == 0) batchVar
-    else (
-      historicalCount * (historicalVar + math.pow(crtAvg - historicalAvg, 2.0)) +
-        batchSize * (batchVar + math.pow(crtAvg - batchAvg, 2.0))
-      ) / (historicalCount + batchSize)
-
-    historicalAvg = if (historicalCount == 0) batchAvg
-    else crtAvg
-  }
-
-  def calcBatchVar(): Double = {
-    val batchAvg: Double = batch.sum / batch.length
-    batch.foldLeft(0d) { case (sum, sample) =>
-      sum + (sample - batchAvg) * (sample - batchAvg)
-    } / batch.length
-  }
-
-  def updateHistorical3(): Unit = {
-    val crtAvg = crtSum / crtCount * filterFraction
-
-    val batchAvg: Double = batch.sum / batch.length * filterFraction
-    val batchVar: Double = calcBatchVar3()
-    val historicalCount = crtCount - batch.length
-
-    historicalVar_3 = if (historicalCount == 0) batchVar
-    else (
-      historicalCount / filterFraction * (historicalVar_3 +
-        math.pow(crtAvg - historicalAvg_3, 2.0)) +
-        batchSize / filterFraction * (batchVar + math.pow(crtAvg - batchAvg, 2.0))
-      ) / (historicalCount / filterFraction + batchSize / filterFraction)
-
-    historicalAvg_3 = if (historicalCount == 0) batchAvg
-    else crtAvg
-  }
-
-  def calcBatchVar3(): Double = {
-    val batchAvg: Double = batch.sum / batch.length * filterFraction
-    batch.foldLeft(0d) { case (sum, sample) =>
-      sum + (sample - batchAvg) * (sample - batchAvg)
-    } / batch.length * filterFraction
-  }
-
-  def updateHistorical2(): Unit = {
-    val crtAvg = crtSum_2 / crtCount * filterFraction
-
-    val batchAvg: Double = batch_2.sum / batch_2.length * filterFraction
-    val batchVar: Double = calcBatchVar2()
-    val historicalCount = crtCount - batch_2.length
-
-    historicalVar_2 = if (historicalCount == 0) batchVar
-    else (
-      historicalCount / filterFraction *
-        (historicalVar_2 + math.pow(crtAvg - historicalAvg_2, 2.0))
-        + batchSize / filterFraction * (batchVar + math.pow(crtAvg - batchAvg, 2.0))
-      ) / (historicalCount / filterFraction + batchSize / filterFraction)
-
-    historicalAvg_2 = if (historicalCount == 0) batchAvg
-    else crtAvg
-  }
-
-  def calcBatchVar2(): Double = {
-    val batchAvg: Double = batch_2.sum / batch_2.length * filterFraction
-    batch_2.foldLeft(0d) { case (sum, sample) =>
-      sum + (sample - batchAvg) * (sample - batchAvg)
-    } / batch_2.length * filterFraction
-  }
-
   override def dataType: DataType = StringType
 
 
@@ -1118,50 +613,11 @@
     buffer.update(1, 0d)
   }
 
-  def calc(): Double = {
-    val batchAvg: Double = batch.sum / batch.length * filterFraction
-    val batchAvg1: Double = batch_2.sum / batch_2.length * filterFraction
-
-    var sum : Double = 0d
-    var i : Int = 0
-    while (i < batch.length){
-      sum + (batch(i) - batchAvg) * (batch_2(i) - batchAvg1)
-    }
-    i = i + 1
-    sum
-  }
-
-  def update_T_n_n() : Unit = {
-    val crtAvg = crtSum / crtCount * filterFraction
-    val crtAvg1 = crtSum_2 / crtCount * filterFraction
-
-    T_N_1_1_UV2_UV = T_N_1_1_UV2_UV + calc()
-
-  }
 
   override def update(buffer: MutableAggregationBuffer, input: Row): Unit = {
     buffer.update(0, buffer.getAs[Long](0) + 1)
+
     buffer.update(1, buffer.getAs[Double](1) + input.getAs[Double](0))
-
-    crtCount = buffer.getAs[Long](0)
-    crtSum = buffer.getAs[Double](1)
-    crtSum_2 = crtSum_2 + input.getAs[Double](0) * input.getAs[Double](0)
-
-    if (batchPivot < batchSize) {
-      batch += input.getAs[Double](0)
-      batch_2 += input.getAs[Double](0)
-      batchPivot += 1
-      batchPivot_2 += 1
-    } else {
-      updateHistorical()
-      updateHistorical2()
-      updateHistorical3()
-      update_T_n_n()
-      batch.clear()
-      batch_2.clear()
-      batchPivot = 0
-      batchPivot_2 = 0
-    }
   }
 
   override def merge(buffer1: MutableAggregationBuffer, buffer2: Row): Unit = {
@@ -1171,48 +627,8 @@
   }
 
   override def evaluate(buffer: Row): Any = {
-    updateHistorical()
-    updateHistorical2()
-    updateHistorical3()
-    update_T_n_n()
-
-    var localErrorBound2: Double = 0d
-
-    val Z_P = normalInv((1 + confidence) / 2)
-    val T_N_U = crtCount / sampleCount
-    val Z_N_S = historicalVar
-    val R_N_2 = crtSum / crtCount
-    val R_N_1 = crtSum_2 / crtCount
-    val T_N_2_U = (crtCount*(1-filterFraction) +
-      (0-filterFraction)*sampleCount*(1-filterFraction))/crtCount*filterFraction
-
-    T_N_1_1_UV2_U = (1 - filterFraction) * ( crtSum_2 - crtSum_2/crtCount*filterFraction*crtCount) +
-      (0-filterFraction)*((0-crtSum_2)/crtCount*filterFraction)*(sampleCount*(1-filterFraction))
-
-    T_N_1_1_UV_U = (1 - filterFraction) * ( crtSum - crtSum/crtCount*filterFraction*crtCount) +
-      (0-filterFraction)*((0-crtSum)/crtCount*filterFraction)*(sampleCount*(1-filterFraction))
-
-    T_N_1_1_UV2_U = T_N_1_1_UV2_U/crtCount*filterFraction
-    T_N_1_1_UV_U = T_N_1_1_UV_U/crtCount*filterFraction
-
-    val G_N = historicalVar_2 - 4*R_N_2 * T_N_1_1_UV2_UV +
-      (4*R_N_2*R_N_2 - 2*R_N_1)*T_N_1_1_UV2_U +
-      4*R_N_2*R_N_2*historicalVar_3 +
-      (4*R_N_1*R_N_2-8*R_N_2*R_N_2*R_N_2)*T_N_1_1_UV_U +
-      math.pow((2*R_N_2*R_N_2-R_N_1), 2)*T_N_2_U
-
-    val updateConfidence = if (confidence == -1) true else false
-
-    if (updateConfidence) {
-      localErrorBound2 = errorBound
-      confidence_1 = CNDF(
-        math.pow(localErrorBound2*crtCount/filterFraction*filterFraction*filterFraction/G_N, 1/2))
-    } else {
-      confidence_1 = confidence
-      localErrorBound2 =
-        math.pow(Z_P*Z_P*G_N/crtCount*filterFraction/filterFraction/filterFraction, 1/2)
-    }
-
-    s"$historicalVar%.2f\tP=$confidence_1\terrorBound=$localErrorBound2".toString
-  }
+    val avg = buffer.getAs[Double](1) / buffer.getAs[Long](0)
+    s"$avg%.2f\tP=0.2\terrorBound=0.01".toString
+  }
+
 }
